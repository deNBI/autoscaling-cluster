--- conflicted
+++ resolved
@@ -41,12 +41,8 @@
 
 PORTAL_LINK = "https://cloud.denbi.de"
 AUTOSCALING_VERSION_KEY = "AUTOSCALING_VERSION"
-<<<<<<< HEAD
-AUTOSCALING_VERSION = "1.8.7"
-=======
 AUTOSCALING_VERSION = "1.8.6"
 SCALE_DATA_VERSION = "0.1.0"
->>>>>>> 376706f9
 
 REPO_LINK = "https://github.com/deNBI/autoscaling-cluster/"
 REPO_API_LINK = "https://api.github.com/repos/deNBI/autoscaling-cluster/"
@@ -668,58 +664,7 @@
     return result_
 
 
-<<<<<<< HEAD
-def get_dummy_worker(flavors_data):
-    """
-    Generate dummy worker entry from the highest flavor from available flavor data.
-    The highest flavor shut be on top on index 0.
-
-    Example:
-        {'cores': 28, 'ephemeral_disk': 4000, 'ephemerals': [],
-        'hostname': 'bibigrid-worker-autoscaling_dummy', 'ip': '0.0.0.4',
-        'memory': 512000, 'status': 'ACTIVE'}
-    :param flavors_data: available flavors
-    :return: dummy worker data as json
-    """
-    ephemeral_disk = 0
-    max_gpu = 0
-    max_memory = 0
-    max_cpu = 0
-
-    if flavors_data:
-        # over all flavors - include gpu
-        for flavor_tmp in flavors_data:
-            ephemeral_disk = max(
-                ephemeral_disk,
-                convert_gb_to_mib(int(flavor_tmp["flavor"]["ephemeral_disk"])),
-            )
-            max_memory = max(
-                max_memory, convert_gb_to_mib(flavor_tmp["flavor"]["ram_gib"])
-            )
-            max_cpu = max(max_cpu, flavor_tmp["flavor"]["vcpus"])
-            max_gpu = max(max_gpu, int(flavor_tmp["flavor"]["gpu"]))
-    else:
-        logger.error("no flavor available")
-
-    ephemerals = [{"size": ephemeral_disk, "device": "/dev/vdb", "mountpoint": "/mnt"}]
-    dummy_worker = {
-        "cores": max_cpu,
-        "ephemeral_disk": ephemeral_disk,
-        "ephemerals": ephemerals,
-        "hostname": NODE_DUMMY,
-        "ip": "0.0.0.4",
-        "memory": max(max_memory, 8192),
-        "status": "ACTIVE",
-        "gpu": max_gpu,
-    }
-    logger.debug("dummy worker data: %s", dummy_worker)
-    return dummy_worker
-
-
-def rescale_init(cluster_data, dummy_worker):
-=======
 def rescale_init():
->>>>>>> 376706f9
     """
     Combine rescaling steps
         - start scale function to generate and update the ansible playbook
@@ -863,11 +808,7 @@
     fv_data = cluster_worker_to_flavor(flavors_data, cluster_worker)
     if fv_data:
         try:
-<<<<<<< HEAD
-            credit = float(fv_data["flavor"]["credits_cost_per_hour"])
-=======
             credit = float(fv_data["flavor"].get("credits_costs_per_hour", 0))
->>>>>>> 376706f9
             return credit
         except KeyError:
             logger.error("KeyError, missing credit in flavor data")
@@ -1706,11 +1647,7 @@
             flavors_data = sorted(
                 flavors_data,
                 key=lambda k: (
-<<<<<<< HEAD
-                    k["flavor"]["credits_cost_per_hour"],
-=======
                     k["flavor"].get("credits_costs_per_hour", 0),
->>>>>>> 376706f9
                     k["flavor"]["ram_gib"],
                     k["flavor"]["vcpus"],
                     k["flavor"]["ephemeral_disk"],
@@ -1780,11 +1717,7 @@
                         fd["flavor"]["ram_gib"],
                         fd["flavor"]["vcpus"],
                         fd["flavor"]["ephemeral_disk"],
-<<<<<<< HEAD
-                        fd["flavor"]["credits_cost_per_hour"],
-=======
                         fd["flavor"].get("credits_costs_per_hour", 0),
->>>>>>> 376706f9
                     )
                     logger.debug(
                         " project available %sx,"
@@ -1930,19 +1863,12 @@
             elif WORKER_ERROR == c_worker["status"].upper():
                 logger.error("ERROR %s", c_worker["hostname"])
                 worker_error.append(c_worker["hostname"])
-<<<<<<< HEAD
-            elif WORKER_FAILED in c_worker["status"].upper():
-                logger.error("FAILED workers, not recoverable %s", c_worker["hostname"])
-                worker_error.append(c_worker["hostname"])
-
-=======
             elif WORKER_CREATION_FAILED == c_worker["status"].upper():
                 logger.error("CREATION FAILED %s", c_worker["hostname"])
                 worker_error.append(c_worker["hostname"])
             elif WORKER_FAILED in c_worker["status"].upper():
                 logger.error("FAILED workers, not recoverable %s", c_worker["hostname"])
                 sys.exit(1)
->>>>>>> 376706f9
             elif WORKER_ACTIVE == c_worker["status"].upper():
                 worker_active.append(c_worker["hostname"])
             else:
@@ -1957,9 +1883,6 @@
     )
 
 
-<<<<<<< HEAD
-def check_workers(rescale, worker_count, dummy_worker):
-=======
 def check_workers(rescale, worker_count):
     """
     Fetch cluster data from server and check
@@ -1969,7 +1892,6 @@
     :param worker_count: expected number of workers
     :return: no_error, cluster_data
     """
->>>>>>> 376706f9
     worker_ready = False
     start_time = time.time()
     max_time = 1200
@@ -2019,15 +1941,6 @@
             )
             time.sleep(WAIT_CLUSTER_SCALING / 2)
             max_wait_cnt += 1
-<<<<<<< HEAD
-
-        elif worker_error and not worker_unknown:
-            logger.error("Scale down error workers: %s", worker_error)
-            cluster_scale_down_specific_self_check(worker_error, rescale, dummy_worker)
-            worker_count -= len(worker_error)
-            no_error = False
-            __csv_log_entry("E", len(worker_error), "12")
-=======
         elif elapsed_time > max_time and worker_unknown:
             logger.error("workers are stuck: %s", worker_unknown)
             cluster_scale_down_specific_self_check(
@@ -2048,7 +1961,6 @@
             worker_count -= len(worker_down)
             no_error = False
             __csv_log_entry("E", len(worker_down), "17")
->>>>>>> 376706f9
         elif not worker_unknown and not worker_error:
             logger.info("ALL WORKERS ACTIVE!")
             if cluster_count_live < worker_count:
@@ -4033,18 +3945,12 @@
     error_states = [WORKER_ERROR, WORKER_PLANNED, WORKER_CREATION_FAILED]
     worker_cluster_err_list = []
     for clt in cluster_workers:
-<<<<<<< HEAD
-        logger.debug("cluster worker: %s, state %s", clt["hostname"], clt["status"])
-        if any(ele in clt["status"].upper() for ele in error_states):
-            worker_cluster_err_list.append(clt["hostname"])
-=======
         if clt["hostname"] != NODE_DUMMY:
             logger.debug(
                 "cluster worker: %s, state %s", clt["hostname"], clt["status"].upper()
             )
             if any(ele in clt["status"].upper() for ele in error_states):
                 worker_cluster_err_list.append(clt["hostname"])
->>>>>>> 376706f9
     logger.debug("cluster workers, error list: %s", worker_cluster_err_list)
     logger.debug("cluster workers, missing list %s", worker_missing)
     error_worker_list = worker_missing + worker_cluster_err_list
@@ -4595,36 +4501,10 @@
     # Download the scaling.py script
     response = requests.get(SCALING_SCRIPT_URL)
 
-<<<<<<< HEAD
-def update_all_yml_files(dummy_worker):
-    logger.info("initiate scaling")
-    data = get_cluster_data()
-    replace_cidr_for_nsf_mount()
-    if data is None:
-        logger.error("get scaling  data: None")
-        return False
-    master_data = data["master"]
-    cluster_data = [
-        worker
-        for worker in data["active_worker"]
-        if worker is not None
-        and worker["status"].upper() == WORKER_ACTIVE
-        and worker["ip"] is not None
-    ]
-
-    valid_upscale_ips = [cl["ip"] for cl in cluster_data]
-    logger.info(f"Current Worker IPs: {valid_upscale_ips}")
-
-    delete_workers_ip_yaml(valid_upscale_ips=valid_upscale_ips)
-
-    if cluster_data:
-        workers_data = create_worker_yml_file(cluster_data=cluster_data)
-=======
     if response.status_code == 200:
         logger.info("Starting scaling script...")
         with open("scaling.py", "w") as f:
             f.write(response.text)
->>>>>>> 376706f9
 
         # Run the scaling.py script
         command = ["python3", "scaling.py", "-p", __get_cluster_password()]
